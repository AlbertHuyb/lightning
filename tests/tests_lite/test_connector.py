--- conflicted
+++ resolved
@@ -777,23 +777,19 @@
         strategy=strategy,
         plugins=plugin,
     )
-<<<<<<< HEAD
-    assert isinstance(trainer.precision_plugin, plugin_cls)
+    assert isinstance(connector.precision, plugin_cls)
+
+
+@pytest.mark.parametrize(
+    ["strategy", "strategy_cls"], [("DDP", DDPStrategy), ("DDP_FIND_UNUSED_PARAMETERS_FALSE", DDPStrategy)]
+)
+def test_strategy_str_passed_being_case_insensitive(strategy, strategy_cls):
+    connector = _Connector(strategy=strategy)
+    assert isinstance(connector.strategy, strategy_cls)
 
 
 @RunIf(min_torch="1.12")
 def test_fsdp_unsupported_on_cpu():
     """Test that we raise an error if attempting to run FSDP without GPU."""
     with pytest.raises(ValueError, match="You selected the FSDP strategy but FSDP is only available on GPU"):
-        _Connector(strategy="fsdp")
-=======
-    assert isinstance(connector.precision, plugin_cls)
-
-
-@pytest.mark.parametrize(
-    ["strategy", "strategy_cls"], [("DDP", DDPStrategy), ("DDP_FIND_UNUSED_PARAMETERS_FALSE", DDPStrategy)]
-)
-def test_strategy_str_passed_being_case_insensitive(strategy, strategy_cls):
-    connector = _Connector(strategy=strategy)
-    assert isinstance(connector.strategy, strategy_cls)
->>>>>>> 2d3db64b
+        _Connector(strategy="fsdp")