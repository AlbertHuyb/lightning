--- conflicted
+++ resolved
@@ -20,11 +20,8 @@
 - Added support to pass a `LightningWork` to the `LightningApp` ([#15215](https://github.com/Lightning-AI/lightning/pull/15215)
 - Added support getting CLI help for connected apps even if the app isn't running ([#15196](https://github.com/Lightning-AI/lightning/pull/15196)
 - Added support for adding requirements to commands and installing them when missing when running an app command ([#15198](https://github.com/Lightning-AI/lightning/pull/15198)
-<<<<<<< HEAD
 - Added local Lightning CLI Connect Context ([#15241](https://github.com/Lightning-AI/lightning/pull/15241)
-=======
 - Added Lightning CLI Connection to be terminal session instead of global ([#15241](https://github.com/Lightning-AI/lightning/pull/15241)
->>>>>>> 9a725ce7
 
 ### Fixed
 
