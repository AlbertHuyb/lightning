--- conflicted
+++ resolved
@@ -619,12 +619,8 @@
         state = pickle.load(open(checkpoint_path, "rb"))
         self.load_state_dict(state)
 
-<<<<<<< HEAD
-    def _dump_checkpoint(self) -> t.Optional[str]:
+    def _dump_checkpoint(self) -> Optional[str]:
         # TODO: revisit this logic.
-=======
-    def _dump_checkpoint(self) -> Optional[str]:
->>>>>>> e2d03bab
         checkpoints_dir = self.checkpoint_dir
         # TODO: Add supports to remotely saving checkpoints.
         if checkpoints_dir.startswith("s3:"):
@@ -648,7 +644,6 @@
             pickle.dump(self.state_dict(), f)
         return checkpoint_path
 
-<<<<<<< HEAD
     def _save_checkpoint(self, checkpoint_name: str = "") -> t.Optional[str]:
         """Save the current state of the app in a checkpoint.
 
@@ -674,10 +669,7 @@
             drive.put(checkpoint_path)
         return checkpoint_path
 
-    def connect(self, runtime: "lightning_app.runners.runtime.Runtime") -> None:
-=======
     def connect(self, runtime: "Runtime") -> None:
->>>>>>> e2d03bab
         """Override to customize your application to the runtime."""
         pass
 
